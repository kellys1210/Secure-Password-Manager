import React from "react";
import { useEffect, useState, useMemo } from "react";
import { useNavigate } from "react-router-dom";
import {
  createOrUpdatePassword,
  getAllPasswords,
  deletePassword,
} from "../utils/vault";
import { isAuthenticated, logout } from "../utils/auth.js";
import { cryptoUtils } from "../utils/crypto.js";
<<<<<<< HEAD
import CopyPasswordButton from "./CopyPasswordButton";
import ToastNotification from "./ToastNotification";
import {
  EyeIcon,
  EyeSlashIcon,
  PencilSquareIcon,
  TrashIcon,
} from "@heroicons/react/24/outline";
import UnlockVault from "./unlock_vault.jsx";
import { validate as validateEmail } from "email-validator";
=======
import { useMemo } from "react";
>>>>>>> cfe9c38b

export default function VaultSetup() {
  const [application, setApplication] = useState("");
  const [applicationUsername, setApplicationUsername] = useState("");
  const [password, setPassword] = useState("");
  const [message, setMessage] = useState("");
  const [entries, setEntries] = useState([]);
  const [submitting, setSubmitting] = useState(false);
  const [showPassword, setShowPassword] = useState({ new: false });
  const [search, setSearch] = useState("");
  const [editing, setEditing] = useState({});
  const [editValues, setEditValues] = useState({
    application: "",
    username: "",
    password: "",
  });
  const [deleteTarget, setDeleteTarget] = useState(null);
  const [masterPassword, setMasterPassword] = useState("");
  const [unlockError, setUnlockError] = useState("");
  const [vaultKey, setVaultKey] = useState(null);
<<<<<<< HEAD
  const [toastMessage, setToastMessage] = useState("");
  const [toastType, setToastType] = useState("info");
=======
>>>>>>> cfe9c38b
  const navigate = useNavigate();

  // if user isn't authenticated logout
  useEffect(() => {
    if (!isAuthenticated()) {
      logout(navigate);
    }
  }, [navigate]);

  // unlock vault and derive key
  const handleUnlock = async () => {
    setUnlockError("");

    if (!masterPassword) {
      setUnlockError("Master password required.");
      return;
    }

    try {
      const result = await getAllPasswords();

      if (!result.success) {
        setUnlockError("Failed to load vault data.");
        return;
      }

      const encryptedEntries = result.passwords;

      // If vault empty no validation needed
      if (encryptedEntries.length === 0) {
        setVaultKey(masterPassword);
        await loadEntries(masterPassword);
        return;
      }

      // Validate using first stored entry
      const testCipher = encryptedEntries[0].password;

<<<<<<< HEAD
      // Use cryptoUtils for validation to maintain compatibility
=======
      // Derive key and test decryption
>>>>>>> cfe9c38b
      const testKey = await cryptoUtils.deriveSecretKey(
        masterPassword,
        new Uint8Array([]).buffer
      );
      try {
        await cryptoUtils.decryptText(testKey, testCipher);
<<<<<<< HEAD
        // Unlock successful
        setVaultKey(masterPassword);
        await loadEntries(masterPassword);
=======
        const ok = true;
        if (!ok) {
          setUnlockError("Incorrect master password.");
          return;
        }
>>>>>>> cfe9c38b
      } catch {
        setUnlockError("Incorrect master password.");
        return;
      }
<<<<<<< HEAD
    } catch (err) {
      console.error(err);
      setUnlockError("Vault unlock failed.");
    }
  };

  // Load and decrypt entries
  const loadEntries = async (key) => {
    try {
      const result = await getAllPasswords();

      if (!result.success) {
        setMessage(result.error || "Failed to load entries.");
        return;
      }

      const decrypted = await Promise.all(
        result.passwords.map(async (entry) => {
          const key_obj = await cryptoUtils.deriveSecretKey(
            key,
            new Uint8Array([]).buffer
          );
          const clear = await cryptoUtils.decryptText(key_obj, entry.password);

          return {
            application: entry.application,
            username: entry.application_username,
            password: clear,
          };
        })
      );

      setEntries(decrypted);
    } catch (err) {
      console.error("Decryption failed:", err);
      setMessage("Vault decryption error — please unlock again.");
      setVaultKey("");
    }
  };

=======

      // Unlock successful
      setVaultKey(masterPassword);
      await loadEntries(masterPassword);
    } catch (err) {
      console.error(err);
      setUnlockError("Vault unlock failed.");
    }
  };

  // Load and decrypt entries
  const loadEntries = async (key) => {
    try {
      const result = await getAllPasswords();

      if (!result.success) {
        setMessage(result.error || "Failed to load entries.");
        return;
      }

      const decrypted = await Promise.all(
        result.passwords.map(async (entry) => {
          const key_obj = await cryptoUtils.deriveSecretKey(
            key,
            new Uint8Array([]).buffer
          );
          const clear = await cryptoUtils.decryptText(key_obj, entry.password);

          return {
            application: entry.application,
            username: entry.application_username,
            password: clear,
          };
        })
      );

      setEntries(decrypted);
    } catch (err) {
      console.error("Decryption failed:", err);
      setMessage("Vault decryption error — please unlock again.");
      setVaultKey("");
    }
  };

>>>>>>> cfe9c38b
  // Add and update entries
  const handleSubmit = async (e) => {
    e.preventDefault();
    setMessage("");

    if (!vaultKey) {
      setMessage("Vault is locked — unlock first.");
      return;
    }

    if (!application.trim() || !applicationUsername.trim() || !password) {
      setMessage("All fields are required.");
<<<<<<< HEAD
      return;
    }

    if (!validateEmail(applicationUsername.trim())) {
      setMessage("Username must be a valid email address.");
=======
>>>>>>> cfe9c38b
      return;
    }

    setSubmitting(true);

    try {
      const key_obj = await cryptoUtils.deriveSecretKey(
        vaultKey,
        new Uint8Array([]).buffer
      );
      const encrypted = await cryptoUtils.encryptText(key_obj, password);

      const result = await createOrUpdatePassword({
        application,
        application_username: applicationUsername,
        password: encrypted,
      });

      if (result.success) {
        setMessage("Password saved.");
        setApplication("");
        setApplicationUsername("");
        setPassword("");
        await loadEntries(vaultKey);
      } else {
        setMessage(result.error || "Failed to save entry.");
      }
    } catch (err) {
      console.error(err);
      setMessage("Error saving entry.");
    } finally {
      setSubmitting(false);
    }
  };

  // Delete entries
  const handleDelete = async (appName) => {
    try {
      const result = await deletePassword(appName);
      if (result.success) {
        setMessage("Entry deleted.");
        await loadEntries(vaultKey);
      } else {
        setMessage(result.error || "Delete failed.");
      }
    } catch (err) {
      console.error(err);
      setMessage("Delete failed.");
    } finally {
      setDeleteTarget(null);
    }
  };

  // Edit entry
  const editEntry = (app, entry) => {
    setEditing(app);
    setEditValues({
      application: entry.application,
      username: entry.username,
      password: entry.password,
    });
  };

  // Save entry edit
  const saveEdit = async () => {
    try {
      if (!vaultKey) {
        setMessage("Vault is locked.");
        return;
      }

      const key_obj = await cryptoUtils.deriveSecretKey(
        vaultKey,
        new Uint8Array([]).buffer
      );
      const encrypted = await cryptoUtils.encryptText(
        key_obj,
        editValues.password
      );

      const result = await createOrUpdatePassword({
        application: editValues.application,
        application_username: editValues.username,
        password: encrypted,
      });

      if (result.success) {
        setMessage("Entry updated.");
        setEditing(null);
        await loadEntries(vaultKey);
      } else {
        setMessage("Failed to update entry.");
      }
    } catch (err) {
      console.error(err);
      setMessage("Update failed.");
    }
  };

<<<<<<< HEAD
  // Edit entry
  const editEntry = (app, entry) => {
    setEditing(app);
    setEditValues({
      application: entry.application,
      username: entry.username,
      password: entry.password,
    });
  };

  // Save entry edit
  const saveEdit = async () => {
    try {
      if (!vaultKey) {
        setMessage("Vault is locked.");
        return;
      }

      if (!validateEmail(editValues.username.trim())) {
        setMessage("Username must be a valid email address.");
        return;
      }

      const key_obj = await cryptoUtils.deriveSecretKey(
        vaultKey,
        new Uint8Array([]).buffer
      );
      const encrypted = await cryptoUtils.encryptText(
        key_obj,
        editValues.password
      );

      const result = await createOrUpdatePassword({
        application: editValues.application,
        application_username: editValues.username,
        password: encrypted,
      });

      if (result.success) {
        setMessage("Entry updated.");
        setEditing(null);
        await loadEntries(vaultKey);
      } else {
        setMessage("Failed to update entry.");
      }
    } catch (err) {
      console.error(err);
      setMessage("Update failed.");
    }
  };

=======
>>>>>>> cfe9c38b
  const cancelEdit = () => setEditing(null);

  // Sort and filter entry
  const sortEntries = useMemo(() => {
    return entries
      .filter((e) => e.application.toLowerCase().includes(search.toLowerCase()))
      .sort((a, b) => a.application.localeCompare(b.application));
  }, [entries, search]);

  // Form to unlock vault with master password
  if (!vaultKey) {
    return (
<<<<<<< HEAD
      <UnlockVault
        masterPassword={masterPassword}
        setMasterPassword={setMasterPassword}
        unlockError={unlockError}
        handleUnlock={handleUnlock}
      />
=======
      <div className="max-w-sm mx-auto mt-12 bg-white p-6 shadow-md rounded-xl">
        <h2 className="text-xl font-bold text-brandnavy mb-4">
          Unlock Your Vault
        </h2>

        {unlockError && <p className="text-red-600 mb-3">{unlockError}</p>}

        <input
          type="password"
          placeholder="Master Password"
          value={masterPassword}
          onChange={(e) => setMasterPassword(e.target.value)}
          className="w-full p-2 mb-4 border rounded-lg"
        />

        <button
          onClick={handleUnlock}
          className="w-full bg-brandnavy text-white py-2 rounded-lg font-semibold"
        >
          Unlock Vault
        </button>
      </div>
>>>>>>> cfe9c38b
    );
  }

  // Full vault UI
  return (
    <div className="w-full max-w-2xl mx-auto bg-white p-6 rounded-xl shadow-md mt-6">
      {message && (
        <p className="mb-4 text-red-600 text-sm font-medium">{message}</p>
      )}

      {/* Add new entry */}
      <form onSubmit={handleSubmit} className="space-y-4 mb-8">
        <div>
          <label className="block text-brandnavy font-semibold mb-1">
            Application
          </label>
          <input
            className="w-full p-2 border rounded-lg"
            value={application}
            onChange={(e) => setApplication(e.target.value)}
            required
          />
        </div>

        <div>
          <label className="block text-brandnavy font-semibold mb-1">
            Username
          </label>
          <input
            className="w-full p-2 border rounded-lg"
            value={applicationUsername}
            onChange={(e) => setApplicationUsername(e.target.value)}
            required
          />
        </div>

        <div>
          <label className="block text-brandnavy font-semibold mb-1">
            Password
          </label>
          <div className="relative">
            <input
              type={showPassword.new ? "text" : "password"}
              className="w-full p-2 border rounded-lg"
              value={password}
              onChange={(e) => setPassword(e.target.value)}
              required
            />

            <button
              type="button"
              className="absolute right-3 top-2"
              onClick={() =>
                setShowPassword((prev) => ({
                  ...prev,
                  new: !prev.new,
                }))
              }
            >
<<<<<<< HEAD
              {showPassword.new ? (
                <EyeSlashIcon className="h-5 w-5 text-gray-600" />
              ) : (
                <EyeIcon className="h-5 w-5 text-gray-600" />
              )}
=======
              {showPassword.new ? "👁️" : "👁️‍🗨️"}
>>>>>>> cfe9c38b
            </button>
          </div>
        </div>

        <button
          className="w-full bg-brandnavy text-white py-2 rounded-lg font-semibold"
          disabled={submitting}
        >
          {submitting ? "Saving..." : "Save Password"}
        </button>
      </form>

      {/* search bar */}
      <div className="flex justify-between items-center mb-4">
        <h3 className="text-xl font-bold text-brandnavy">Saved Entries</h3>

        <input
          placeholder="Search..."
          className="p-2 w-48 border rounded-lg"
          value={search}
          onChange={(e) => setSearch(e.target.value)}
        />
      </div>

      {/* entries table */}
      {sortEntries.length === 0 ? (
        <p className="text-gray-600">No saved passwords.</p>
      ) : (
        <div className="overflow-x-auto">
          <table className="w-full border-collapse text-left">
            <thead>
              <tr className="bg-gray-100 border-b">
                <th className="p-3 font-semibold text-brandnavy">App</th>
                <th className="p-3 font-semibold text-brandnavy">Username</th>
                <th className="p-3 font-semibold text-brandnavy">Password</th>
                <th className="p-3 font-semibold text-brandnavy text-center">
                  Actions
                </th>
              </tr>
            </thead>

            <tbody>
              {sortEntries.map((entry) => {
                const app = entry.application;
                const isEditing = editing === app;

                return (
                  <tr key={app} className="border-b hover:bg-gray-50">
                    {/* Application */}
                    <td className="p-3">
                      {isEditing ? (
                        <input
                          className="p-2 border rounded w-full"
                          value={editValues.application}
                          onChange={(e) =>
                            setEditValues({
                              ...editValues,
                              application: e.target.value,
                            })
                          }
                        />
                      ) : (
                        entry.application
                      )}
                    </td>

                    {/* username */}
                    <td className="p-3">
                      {isEditing ? (
                        <input
                          className="p-2 border rounded w-full"
                          value={editValues.username}
                          onChange={(e) =>
                            setEditValues({
                              ...editValues,
                              username: e.target.value,
                            })
                          }
                        />
                      ) : (
                        entry.username
                      )}
                    </td>

                    {/* password */}
                    <td className="p-3">
                      {isEditing ? (
                        <input
                          className="p-2 border rounded w-full"
                          value={editValues.password}
                          onChange={(e) =>
                            setEditValues({
                              ...editValues,
                              password: e.target.value,
                            })
                          }
                        />
                      ) : (
                        <div className="flex items-center gap-2">
                          <span>
                            {showPassword[app] ? entry.password : "••••••••"}
                          </span>

                          <button
                            type="button"
                            onClick={() =>
                              setShowPassword((prev) => ({
                                ...prev,
                                [app]: !prev[app],
                              }))
                            }
                          >
<<<<<<< HEAD
                            {showPassword[app] ? (
                              <EyeSlashIcon className="h-5 w-5 text-gray-600 hover:text-brandnavy" />
                            ) : (
                              <EyeIcon className="h-5 w-5 text-gray-600 hover:text-brandnavy" />
                            )}
                          </button>

                          {/* CopyPasswordButton — uses toast */}
                          <CopyPasswordButton
                            password={entry.password}
                            label="Copy"
                            showStatus={false}
                            onCopySuccess={() =>
                              handleCopySuccess(entry.application)
                            }
                            onCopyError={handleCopyError}
                          />
=======
                            {showPassword[app] ? "👁️" : "👁️‍🗨️"}
                          </button>
>>>>>>> cfe9c38b
                        </div>
                      )}
                    </td>

                    {/* actions */}
                    <td className="p-3 text-center flex justify-center gap-3">
                      {isEditing ? (
                        <>
                          <button
                            onClick={saveEdit}
                            className="px-3 py-1 bg-brandnavy text-white rounded-lg hover:bg-opacity-90"
                          >
                            Save
                          </button>

                          <button
                            onClick={cancelEdit}
                            className="px-3 py-1 bg-gray-300 rounded-lg hover:bg-gray-400"
                          >
                            Cancel
                          </button>
                        </>
                      ) : (
                        <>
<<<<<<< HEAD
                          <PencilSquareIcon
                            className="h-5 w-5 text-brandnavy cursor-pointer hover:scale-110"
                            onClick={() => editEntry(app, entry)}
                          />

                          <TrashIcon
                            className="h-5 w-5 text-red-600 cursor-pointer hover:scale-110"
                            onClick={() => setDeleteTarget(app)}
                          />
=======
                          <button
                            className="px-3 py-1 bg-brandnavy text-white rounded-lg hover:bg-opacity-90"
                            onClick={() => editEntry(app, entry)}
                          >
                            Edit
                          </button>

                          <button
                            className="px-3 py-1 bg-red-600 text-white rounded-lg hover:bg-red-700"
                            onClick={() => setDeleteTarget(app)}
                          >
                            Delete
                          </button>
>>>>>>> cfe9c38b
                        </>
                      )}
                    </td>
                  </tr>
                );
              })}
            </tbody>
          </table>
        </div>
      )}

      {/* confirm delete */}
      {deleteTarget && (
        <div className="fixed inset-0 bg-black/40 flex items-center justify-center">
          <div className="bg-white p-6 rounded-xl shadow-xl max-w-sm w-full">
            <h3 className="text-lg font-bold text-brandnavy mb-4">
              Delete Entry
            </h3>
            <p className="mb-6">
              Delete <strong>{deleteTarget}</strong>?
            </p>

            <div className="flex justify-end gap-3">
              <button
                className="px-4 py-2 bg-gray-200 rounded-lg hover:bg-gray-300"
                onClick={() => setDeleteTarget(null)}
              >
                Cancel
              </button>

              <button
                className="px-4 py-2 bg-red-600 text-white rounded-lg hover:bg-red-700"
                onClick={() => handleDelete(deleteTarget)}
              >
                Delete
              </button>
            </div>
          </div>
        </div>
      )}
<<<<<<< HEAD
      <ToastNotification
        message={toastMessage}
        type={toastType}
        duration={3000}
        onDismiss={() => {
          setToastMessage("");
          setToastType("info");
        }}
      />
=======
>>>>>>> cfe9c38b
    </div>
  );
}<|MERGE_RESOLUTION|>--- conflicted
+++ resolved
@@ -8,7 +8,6 @@
 } from "../utils/vault";
 import { isAuthenticated, logout } from "../utils/auth.js";
 import { cryptoUtils } from "../utils/crypto.js";
-<<<<<<< HEAD
 import CopyPasswordButton from "./CopyPasswordButton";
 import ToastNotification from "./ToastNotification";
 import {
@@ -19,9 +18,6 @@
 } from "@heroicons/react/24/outline";
 import UnlockVault from "./unlock_vault.jsx";
 import { validate as validateEmail } from "email-validator";
-=======
-import { useMemo } from "react";
->>>>>>> cfe9c38b
 
 export default function VaultSetup() {
   const [application, setApplication] = useState("");
@@ -42,11 +38,8 @@
   const [masterPassword, setMasterPassword] = useState("");
   const [unlockError, setUnlockError] = useState("");
   const [vaultKey, setVaultKey] = useState(null);
-<<<<<<< HEAD
   const [toastMessage, setToastMessage] = useState("");
   const [toastType, setToastType] = useState("info");
-=======
->>>>>>> cfe9c38b
   const navigate = useNavigate();
 
   // if user isn't authenticated logout
@@ -85,33 +78,20 @@
       // Validate using first stored entry
       const testCipher = encryptedEntries[0].password;
 
-<<<<<<< HEAD
       // Use cryptoUtils for validation to maintain compatibility
-=======
-      // Derive key and test decryption
->>>>>>> cfe9c38b
       const testKey = await cryptoUtils.deriveSecretKey(
         masterPassword,
         new Uint8Array([]).buffer
       );
       try {
         await cryptoUtils.decryptText(testKey, testCipher);
-<<<<<<< HEAD
         // Unlock successful
         setVaultKey(masterPassword);
         await loadEntries(masterPassword);
-=======
-        const ok = true;
-        if (!ok) {
-          setUnlockError("Incorrect master password.");
-          return;
-        }
->>>>>>> cfe9c38b
       } catch {
         setUnlockError("Incorrect master password.");
         return;
       }
-<<<<<<< HEAD
     } catch (err) {
       console.error(err);
       setUnlockError("Vault unlock failed.");
@@ -152,52 +132,6 @@
     }
   };
 
-=======
-
-      // Unlock successful
-      setVaultKey(masterPassword);
-      await loadEntries(masterPassword);
-    } catch (err) {
-      console.error(err);
-      setUnlockError("Vault unlock failed.");
-    }
-  };
-
-  // Load and decrypt entries
-  const loadEntries = async (key) => {
-    try {
-      const result = await getAllPasswords();
-
-      if (!result.success) {
-        setMessage(result.error || "Failed to load entries.");
-        return;
-      }
-
-      const decrypted = await Promise.all(
-        result.passwords.map(async (entry) => {
-          const key_obj = await cryptoUtils.deriveSecretKey(
-            key,
-            new Uint8Array([]).buffer
-          );
-          const clear = await cryptoUtils.decryptText(key_obj, entry.password);
-
-          return {
-            application: entry.application,
-            username: entry.application_username,
-            password: clear,
-          };
-        })
-      );
-
-      setEntries(decrypted);
-    } catch (err) {
-      console.error("Decryption failed:", err);
-      setMessage("Vault decryption error — please unlock again.");
-      setVaultKey("");
-    }
-  };
-
->>>>>>> cfe9c38b
   // Add and update entries
   const handleSubmit = async (e) => {
     e.preventDefault();
@@ -210,14 +144,11 @@
 
     if (!application.trim() || !applicationUsername.trim() || !password) {
       setMessage("All fields are required.");
-<<<<<<< HEAD
       return;
     }
 
     if (!validateEmail(applicationUsername.trim())) {
       setMessage("Username must be a valid email address.");
-=======
->>>>>>> cfe9c38b
       return;
     }
 
@@ -317,7 +248,6 @@
     }
   };
 
-<<<<<<< HEAD
   // Edit entry
   const editEntry = (app, entry) => {
     setEditing(app);
@@ -369,8 +299,6 @@
     }
   };
 
-=======
->>>>>>> cfe9c38b
   const cancelEdit = () => setEditing(null);
 
   // Sort and filter entry
@@ -383,37 +311,12 @@
   // Form to unlock vault with master password
   if (!vaultKey) {
     return (
-<<<<<<< HEAD
       <UnlockVault
         masterPassword={masterPassword}
         setMasterPassword={setMasterPassword}
         unlockError={unlockError}
         handleUnlock={handleUnlock}
       />
-=======
-      <div className="max-w-sm mx-auto mt-12 bg-white p-6 shadow-md rounded-xl">
-        <h2 className="text-xl font-bold text-brandnavy mb-4">
-          Unlock Your Vault
-        </h2>
-
-        {unlockError && <p className="text-red-600 mb-3">{unlockError}</p>}
-
-        <input
-          type="password"
-          placeholder="Master Password"
-          value={masterPassword}
-          onChange={(e) => setMasterPassword(e.target.value)}
-          className="w-full p-2 mb-4 border rounded-lg"
-        />
-
-        <button
-          onClick={handleUnlock}
-          className="w-full bg-brandnavy text-white py-2 rounded-lg font-semibold"
-        >
-          Unlock Vault
-        </button>
-      </div>
->>>>>>> cfe9c38b
     );
   }
 
@@ -473,15 +376,11 @@
                 }))
               }
             >
-<<<<<<< HEAD
               {showPassword.new ? (
                 <EyeSlashIcon className="h-5 w-5 text-gray-600" />
               ) : (
                 <EyeIcon className="h-5 w-5 text-gray-600" />
               )}
-=======
-              {showPassword.new ? "👁️" : "👁️‍🗨️"}
->>>>>>> cfe9c38b
             </button>
           </div>
         </div>
@@ -594,7 +493,6 @@
                               }))
                             }
                           >
-<<<<<<< HEAD
                             {showPassword[app] ? (
                               <EyeSlashIcon className="h-5 w-5 text-gray-600 hover:text-brandnavy" />
                             ) : (
@@ -612,10 +510,6 @@
                             }
                             onCopyError={handleCopyError}
                           />
-=======
-                            {showPassword[app] ? "👁️" : "👁️‍🗨️"}
-                          </button>
->>>>>>> cfe9c38b
                         </div>
                       )}
                     </td>
@@ -640,7 +534,6 @@
                         </>
                       ) : (
                         <>
-<<<<<<< HEAD
                           <PencilSquareIcon
                             className="h-5 w-5 text-brandnavy cursor-pointer hover:scale-110"
                             onClick={() => editEntry(app, entry)}
@@ -650,21 +543,6 @@
                             className="h-5 w-5 text-red-600 cursor-pointer hover:scale-110"
                             onClick={() => setDeleteTarget(app)}
                           />
-=======
-                          <button
-                            className="px-3 py-1 bg-brandnavy text-white rounded-lg hover:bg-opacity-90"
-                            onClick={() => editEntry(app, entry)}
-                          >
-                            Edit
-                          </button>
-
-                          <button
-                            className="px-3 py-1 bg-red-600 text-white rounded-lg hover:bg-red-700"
-                            onClick={() => setDeleteTarget(app)}
-                          >
-                            Delete
-                          </button>
->>>>>>> cfe9c38b
                         </>
                       )}
                     </td>
@@ -705,7 +583,6 @@
           </div>
         </div>
       )}
-<<<<<<< HEAD
       <ToastNotification
         message={toastMessage}
         type={toastType}
@@ -715,8 +592,6 @@
           setToastType("info");
         }}
       />
-=======
->>>>>>> cfe9c38b
     </div>
   );
 }