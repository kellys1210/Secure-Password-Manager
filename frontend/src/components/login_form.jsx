//https://www.npmjs.com/package/email-validator

import React from "react";
import { useState } from "react";
import { useNavigate } from "react-router-dom";
<<<<<<< HEAD
import { useDispatch } from "react-redux";
import { validate as validateEmail } from "email-validator";
import { apiFetch, removeToken } from "../utils/auth.js";
import { clearSecretKey } from "../store/keySlice.js";
=======
import { validate as validateEmail } from "email-validator";
import { apiFetch, logout } from "../utils/auth.js";
>>>>>>> d1135b04

export default function LoginForm() {
  const [email, setEmail] = useState("");
  const [password, setPassword] = useState("");
  const [message, setMessage] = useState("");
  const [submitting, setSubmitting] = useState(false);
  const navigate = useNavigate();


  // Navigate to registration page
  const registerButton = () => {
    navigate("/register");
  };

  // Submit button for login
  const submit = async (e) => {
    e.preventDefault();
    setMessage("");

    const emailNorm = email.trim();

    // Make sure email isn't empty
    if (emailNorm === "") {
      setMessage("Email is required.");
      return;
    }

    // Make sure valid email address
    if (!validateEmail(email.trim())) {
      setMessage("Please enter a valid email address.");
      return;
    }

    // Make sure password isn't empty
    if (password === "") {
      setMessage("Password is required.");
      return;
    }

    // Make sure valid password length
    if (password.length < 8) {
      setMessage("Password must be at least 8 characters.");
      return;
    }

    setSubmitting(true);

    try {
      // Make API call to login endpoint
      const response = await apiFetch("/users/login", {
        method: "POST",
        headers: {
          "Content-Type": "application/json",
        },
        body: JSON.stringify({
          username: emailNorm,
          password: password,
        }),
      });

      const data = await response.json();

      if (response.ok) {
<<<<<<< HEAD
        localStorage.setItem("login_username", emailNorm);

        // Store master password for client-side encryption/decryption
        // Note: This is stored in localStorage for the session
        // It will be cleared on logout
        localStorage.setItem("masterPassword", password);

=======
        localStorage.setItem("login_username", emailNorm);         
        
>>>>>>> d1135b04
        // Navigate to verify page
        navigate("/verify_mfa");
      } else {
        // handle different error cases.
        if (response.status === 401) {
          setMessage("Invalid credentials.");
        } else if (response.status === 400) {
          setMessage(data.error || "Bad request. Please check your input.");
        } else {
          setMessage(data.error || "login failed.");
        }
      }
    } catch (error) {
      console.error("Login error:", error);
      setMessage("Network error. Please try again.");
    } finally {
      setSubmitting(false);
    }
  };

  const handleLogout = () => {
    // Clear JWT token using utility function
<<<<<<< HEAD
    removeToken();
    // Clear the redux secret key
    dispatch(clearSecretKey());
    // Clear master password from localStorage
    localStorage.removeItem("masterPassword");
=======
    logout(null);
>>>>>>> d1135b04
    setMessage("You have been logged out.");
    // Reset form fields
    setEmail("");
    setPassword("");
  };

  return (
    <form onSubmit={submit} 
    className="max-w-sm mx-auto mt-10 p-6 bg-white border border-gray-200 shadow-md rounded-xl">
      {message && <p className="mb-4 text-red-600 text-sm font-medium">
        {message}</p>}

      <label htmlFor="email"  className="block text-brandnavy font-semibold mb-1">
        Email</label>
      <br />
      <input
        id="email"
        type="email"
        value={email}
        onChange={(e) => setEmail(e.target.value)}
        required
        className="w-full p-2 mb-4 border border-gray-300 rounded-lg focus:outline-none focus:ring-2 focus:ring-brandnavy"
      />
      <br />
      <br />

      <label htmlFor="password" className="block text-brandnavy font-semibold mb-1">
        Password</label>
      <br />
      <input
        id="password"
        type="password"
        value={password}
        onChange={(e) => setPassword(e.target.value)}
        required
        minLength={8}
        className="w-full p-2 mb-6 border border-gray-300 rounded-lg focus:outline-none focus:ring-2 focus:ring-brandnavy"
      />
      <br />
      <br />

      <button type="submit" disabled={submitting}
      className="w-full bg-brandnavy text-white py-2 rounded-lg font-semibold hover:bg-opacity-90 disabled:opacity-60">
        {submitting ? "Signing in..." : "Sign in"}
      </button>

      <button type="button" onClick={registerButton}
      className="w-full mt-3 py-2 border border-brandnavy text-brandnavy rounded-lg font-semibold hover:bg-brandnavy hover:text-white transition">
        Register
      </button>

      {localStorage.getItem("jwtToken") && (
        <button
          type="button"
          onClick={handleLogout}
<<<<<<< HEAD
          style={{ marginLeft: "10px" }}
=======
          className="w-full mt-3 py-2 text-red-700 font-semibold hover:text-red-900"
>>>>>>> d1135b04
        >
          Logout
        </button>
      )}
    </form>
  );
}<|MERGE_RESOLUTION|>--- conflicted
+++ resolved
@@ -3,15 +3,10 @@
 import React from "react";
 import { useState } from "react";
 import { useNavigate } from "react-router-dom";
-<<<<<<< HEAD
 import { useDispatch } from "react-redux";
 import { validate as validateEmail } from "email-validator";
 import { apiFetch, removeToken } from "../utils/auth.js";
 import { clearSecretKey } from "../store/keySlice.js";
-=======
-import { validate as validateEmail } from "email-validator";
-import { apiFetch, logout } from "../utils/auth.js";
->>>>>>> d1135b04
 
 export default function LoginForm() {
   const [email, setEmail] = useState("");
@@ -75,7 +70,6 @@
       const data = await response.json();
 
       if (response.ok) {
-<<<<<<< HEAD
         localStorage.setItem("login_username", emailNorm);
 
         // Store master password for client-side encryption/decryption
@@ -83,10 +77,6 @@
         // It will be cleared on logout
         localStorage.setItem("masterPassword", password);
 
-=======
-        localStorage.setItem("login_username", emailNorm);         
-        
->>>>>>> d1135b04
         // Navigate to verify page
         navigate("/verify_mfa");
       } else {
@@ -109,15 +99,11 @@
 
   const handleLogout = () => {
     // Clear JWT token using utility function
-<<<<<<< HEAD
     removeToken();
     // Clear the redux secret key
     dispatch(clearSecretKey());
     // Clear master password from localStorage
     localStorage.removeItem("masterPassword");
-=======
-    logout(null);
->>>>>>> d1135b04
     setMessage("You have been logged out.");
     // Reset form fields
     setEmail("");
@@ -173,11 +159,7 @@
         <button
           type="button"
           onClick={handleLogout}
-<<<<<<< HEAD
-          style={{ marginLeft: "10px" }}
-=======
           className="w-full mt-3 py-2 text-red-700 font-semibold hover:text-red-900"
->>>>>>> d1135b04
         >
           Logout
         </button>
