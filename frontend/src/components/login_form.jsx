//https://www.npmjs.com/package/email-validator

import React from "react";
import { useState } from "react";
import { useNavigate } from "react-router-dom";
import { useDispatch } from "react-redux"
import { validate as validateEmail } from "email-validator";
<<<<<<< HEAD
import { apiFetch, removeToken, logout } from "../utils/auth.js";
import { cryptoUtils } from "../utils/crypto.js";
import { setSecretKey, clearSecretKey } from "../store/keySlice.js";
=======
import { apiFetch, removeToken } from "../utils/auth.js";
>>>>>>> bc460381

export default function LoginForm() {
  const [email, setEmail] = useState("");
  const [password, setPassword] = useState("");
  const [message, setMessage] = useState("");
  const [submitting, setSubmitting] = useState(false);
  const navigate = useNavigate();
  const dispatch = useDispatch();

  // Navigate to registration page
  const registerButton = () => {
    navigate("/register");
  };

  // Submit button for login
  const submit = async (e) => {
    e.preventDefault();
    setMessage("");

    const emailNorm = email.trim();

    // Make sure email isn't empty
    if (emailNorm === "") {
      setMessage("Email is required.");
      return;
    }

    // Make sure valid email address
    if (!validateEmail(email.trim())) {
      setMessage("Please enter a valid email address.");
      return;
    }

    // Make sure password isn't empty
    if (password === "") {
      setMessage("Password is required.");
      return;
    }

    // Make sure valid password length
    if (password.length < 8) {
      setMessage("Password must be at least 8 characters.");
      return;
    }

    setSubmitting(true);

    try {
      // Make API call to login endpoint
      const response = await apiFetch("/users/login", {
        method: "POST",
        headers: {
          "Content-Type": "application/json",
        },
        body: JSON.stringify({
          username: emailNorm,
          password: password,
        }),
      });

      const data = await response.json();

      if (response.ok) {
        localStorage.setItem("login_username", emailNorm);

        //ensure Salt is returned from backend 
        if (!data.salt) {
          setMessage("Session invalid - please log in again.");
          logout(navigate);
          return;
        }
        
        // Decode salt from backend and derive AES Key
        const saltBuffer = cryptoUtils.base64toArrayBuffer(data.salt)               
        const secretKey = await cryptoUtils.deriveSecretKey(password, saltBuffer);

        // store the key in redux
        dispatch(setSecretKey(secretKey));

        // Navigate to verify page
        navigate("/verify_mfa");
      } else {
        // handle different error cases.
        if (response.status === 401) {
          setMessage("Invalid credentials.");
        } else if (response.status === 400) {
          setMessage(data.error || "Bad request. Please check your input."); // refactor this
        } else {
          setMessage(data.error || "login failed.");
        }
      }
    } catch (error) {
      console.error("Login error:", error);
      setMessage("Network error. Please check your connection and try again.");
    } finally {
      setSubmitting(false);
    }
  };

  const handleLogout = () => {
    // Clear JWT token using utility function
    removeToken();
    // Clear the redux secret key
    dispatch(clearSecretKey());
    setMessage("You have been logged out.");
    // Reset form fields
    setEmail("");
    setPassword("");
  };

  return (
    <form onSubmit={submit}>
      {message && <p>{message}</p>}

      <label htmlFor="email">Email</label>
      <br />
      <input
        id="email"
        type="email"
        value={email}
        onChange={(e) => setEmail(e.target.value)}
        required
      />
      <br />
      <br />

      <label htmlFor="password">Password</label>
      <br />
      <input
        id="password"
        type="password"
        value={password}
        onChange={(e) => setPassword(e.target.value)}
        required
        minLength={8}
      />
      <br />
      <br />

      <button type="submit" disabled={submitting}>
        {submitting ? "Signing in..." : "Sign in"}
      </button>

      <button type="button" onClick={registerButton}>
        Register
      </button>

      {/* Logout button - only show if there's a token */}
      {localStorage.getItem("jwtToken") && (
        <button
          type="button"
          onClick={handleLogout}
          style={{ marginLeft: "10px" }}>
          Logout
        </button>
      )}
    </form>
  );
}<|MERGE_RESOLUTION|>--- conflicted
+++ resolved
@@ -5,13 +5,9 @@
 import { useNavigate } from "react-router-dom";
 import { useDispatch } from "react-redux"
 import { validate as validateEmail } from "email-validator";
-<<<<<<< HEAD
 import { apiFetch, removeToken, logout } from "../utils/auth.js";
 import { cryptoUtils } from "../utils/crypto.js";
 import { setSecretKey, clearSecretKey } from "../store/keySlice.js";
-=======
-import { apiFetch, removeToken } from "../utils/auth.js";
->>>>>>> bc460381
 
 export default function LoginForm() {
   const [email, setEmail] = useState("");
