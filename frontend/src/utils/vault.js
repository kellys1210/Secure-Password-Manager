import { getToken, apiFetch } from "./auth";
import { encryptPassword, decryptPassword } from "./crypto";

/**
 * A PUT request to the backend to create or update a password entry.
 * Encrypts the password client-side before sending to backend.
 *
 * @param {Object} param0 - The application, username, and password
 * @returns {Promise} - Successful creation or update of record.
 */
export const createOrUpdatePassword = async ({
  application,
  application_username,
  password,
  id = null,
}) => {
  const jwt = getToken();

  // Get master password from localStorage
  const masterPassword = localStorage.getItem("masterPassword");
  if (!masterPassword) {
    return {
      success: false,
      error: "Master password not found. Please log in again.",
    };
  }

  // Encrypt password client-side
  const encryptedPassword = await encryptPassword(password, masterPassword);

  const response = await apiFetch("/password", {
    method: "PUT",
    headers: { "Content-Type": "application/json" },
<<<<<<< HEAD
    body: JSON.stringify({
      jwt,
      application,
      application_username,
      password: encryptedPassword,
    }),
=======
    body: JSON.stringify({ jwt, application, application_username, 
      password, ...(id && { id }), }),
>>>>>>> e4050435
  });

  const data = await response.json().catch(() => ({}));

  if (response.ok) {
    return {
      success: true,
      message: data.message,
    };
  } else {
    return {
      success: false,
      error: data.error || "Failed to store/update password",
    };
  }
};

export const deletePassword = async (id) => {
  const jwt = getToken();

  const response = await apiFetch("/pw_manager/password", {
    method: "DELETE",
    headers: { "Content-Type": "application/json" },
    body: JSON.stringify({ jwt, id }),
  });

  const data = await response.json().catch(() => ({}));

  if (response.ok) {
    return {
      success: true,
      message: data.message,
    };
  } else {
    return {
      success: false,
      error: data.error || "Failed to delete password entry",
    };
  }
};

/**
 * Get all passwords for the authenticated user.
 * Decrypts passwords client-side after retrieving from backend.
 *
 * @param{string} Name of the application to delete
 * @returns {Promise} - Successful deletion.
 */
export const getAllPasswords = async () => {
  const jwt = getToken();

  const response = await apiFetch("/pw_manager/passwords", {
    method: "POST",
    headers: { "Content-Type": "application/json" },
    body: JSON.stringify({ jwt }),
  });

  const data = await response.json().catch(() => ({}));

  if (response.ok) {
    // Get master password from localStorage
    const masterPassword = localStorage.getItem("masterPassword");
    if (!masterPassword) {
      return {
        success: false,
        error: "Master password not found. Please log in again.",
      };
    }

    // Decrypt passwords client-side
    try {
      const decryptedPasswords = await Promise.all(
        data.passwords.map(async (entry) => ({
          application: entry.application,
          password: await decryptPassword(entry.password, masterPassword),
        }))
      );

      return {
        success: true,
        passwords: decryptedPasswords,
      };
    } catch (error) {
      console.error("Decryption failed:", error);
      return {
        success: false,
        error:
          "Failed to decrypt passwords. Your master password may be incorrect.",
      };
    }
  } else {
    return {
      success: false,
      error: data.error || "Failed to retrieve passwords",
    };
  }
};<|MERGE_RESOLUTION|>--- conflicted
+++ resolved
@@ -31,17 +31,12 @@
   const response = await apiFetch("/password", {
     method: "PUT",
     headers: { "Content-Type": "application/json" },
-<<<<<<< HEAD
     body: JSON.stringify({
       jwt,
       application,
       application_username,
       password: encryptedPassword,
     }),
-=======
-    body: JSON.stringify({ jwt, application, application_username, 
-      password, ...(id && { id }), }),
->>>>>>> e4050435
   });
 
   const data = await response.json().catch(() => ({}));
