--- conflicted
+++ resolved
@@ -8,20 +8,14 @@
     branches: ["main"]
     paths:
       - "backend/**"
-<<<<<<< HEAD
       - "compose.yaml"
-=======
       - "tests/**"
->>>>>>> da04eb54
   pull_request:
     branches: ["main"]
     paths:
       - "backend/**"
-<<<<<<< HEAD
       - "compose.yaml"
-=======
       - "tests/**"
->>>>>>> da04eb54
 
 jobs:
   build:
